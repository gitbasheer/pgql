--- conflicted
+++ resolved
@@ -56,13 +56,8 @@
     });
   });
 
-<<<<<<< HEAD
-  describe('Transform Command Comparison', () => { namePattern: { template: '${queryName}', version: 'V1' },
-    it('should produce compatible transformation output between CLIs', async () => { namePattern: { template: '${queryName}', version: 'V1' },
-=======
   describe('Transform Command Comparison', () => {
     it('should produce compatible transformation output between CLIs', async () => {
->>>>>>> 6c03137c
       // Mock main-cli.ts transform output
       const mainCliTransform = {
         timestamp: '2025-01-10T10:00:00Z',
