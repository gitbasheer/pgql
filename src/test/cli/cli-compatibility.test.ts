import { describe, it, expect, vi, beforeEach } from 'vitest';
import { executeCommand } from '../../cli/compatibility/cli-wrapper.js';
import { OutputAdapter } from '../../cli/compatibility/output-adapter.js';
import { spawn } from 'child_process';
import { promises as fs } from 'fs';

vi.mock('child_process');
vi.mock('fs/promises');

describe('CLI Compatibility Tests', () => {
  beforeEach(() => {
    vi.clearAllMocks();
  });

  describe('Output Format Compatibility', () => {
    it('should maintain stable extraction output format across versions', async () => {
      const mockData = {
        timestamp: '2025-01-10T10:00:00Z',
        directory: './src',
        totalQueries: 5,
        queries: [{ id: 'GetUser', name: 'GetUser', content: 'query GetUser { user { id } }' }],
        fragments: [],
        variants: [],
      };

      const adapter = new OutputAdapter({ outputVersion: '1.0' });
      const v1Output = adapter.adaptExtractionOutput(mockData);

      // Test backward compatibility with 0.9
      const legacyAdapter = new OutputAdapter({ outputVersion: '0.9' });
      const v09Output = legacyAdapter.adaptExtractionOutput(mockData);

      // V1 should have all expected fields
      expect(v1Output).toHaveProperty('timestamp');
      expect(v1Output).toHaveProperty('directory');
      expect(v1Output).toHaveProperty('totalQueries', 5);
      expect(v1Output).toHaveProperty('queries');
      expect(v1Output).toHaveProperty('stats');

      // V0.9 should have legacy format
      expect(v09Output).toHaveProperty('queries');
      expect(v09Output).toHaveProperty('total', 5);
      expect(v09Output).not.toHaveProperty('stats');
    });

<<<<<<< HEAD
    it('should handle transformation output versioning', async () => { namePattern: { template: '${queryName}', version: 'V1' },
      const mockData = { namePattern: { template: '${queryName}', version: 'V1' },
=======
    it('should handle transformation output versioning', async () => {
      const mockData = {
>>>>>>> 6c03137c
        timestamp: '2025-01-10T10:00:00Z',
        totalTransformed: 3,
        transformations: [
          { query: 'GetUser', changes: [{ type: 'field', from: 'oldField', to: 'newField' }] },
        ],
      };

      const adapter = new OutputAdapter({ outputVersion: '1.0' });
      const output = adapter.adaptTransformationOutput(mockData);

      expect(output).toHaveProperty('timestamp');
      expect(output).toHaveProperty('totalTransformed', 3);
      expect(output).toHaveProperty('transformations');
      expect(output).toHaveProperty('summary');
    });

    it('should support multiple output formats for validation', async () => {
      const mockData = {
        timestamp: '2025-01-10T10:00:00Z',
        results: { total: 10, valid: 8, invalid: 2 },
        queries: [
          { id: 'Query1', valid: true },
          { id: 'Query2', valid: false, errors: [{ message: 'Field not found' }] },
        ],
      };

      // Test JUnit format
      const junitAdapter = new OutputAdapter({ format: 'junit' });
      const junitOutput = junitAdapter.adaptValidationOutput(mockData);
      expect(junitOutput).toContain('<?xml version="1.0"');
      expect(junitOutput).toContain('<testsuites');

      // Test Markdown format
      const mdAdapter = new OutputAdapter({ format: 'markdown' });
      const mdOutput = mdAdapter.adaptValidationOutput(mockData);
      expect(mdOutput).toContain('# GraphQL Validation Report');
      expect(mdOutput).toContain('## Summary');

      // Test HTML format
      const htmlAdapter = new OutputAdapter({ format: 'html' });
      const htmlOutput = htmlAdapter.adaptValidationOutput(mockData);
      expect(htmlOutput).toContain('<!DOCTYPE html>');
      expect(htmlOutput).toContain('<h1>GraphQL Validation Report</h1>');
    });
  });

  describe('CLI Command Compatibility', () => {
    it('should maintain consistent exit codes', async () => {
      const mockSpawn = vi.mocked(spawn);
      const mockProcess = {
        stdout: { on: vi.fn() },
        stderr: { on: vi.fn() },
        on: vi.fn((event, cb) => {
          if (event === 'close') cb(0);
        }),
      };
      mockSpawn.mockReturnValue(mockProcess as any);

      const result = await executeCommand(['pg-cli', 'extract', './src'], {
        outputVersion: '1.0',
        quiet: true,
      });

      expect(result.exitCode).toBe(0);
      expect(mockSpawn).toHaveBeenCalledWith(
        'pg-cli',
        ['extract', './src'],
        expect.objectContaining({
          env: expect.objectContaining({
            PG_CLI_OUTPUT_VERSION: '1.0',
            PG_CLI_NO_PROGRESS: '1',
            FORCE_COLOR: '0',
          }),
        }),
      );
    });

    it('should handle JSON output mode correctly', async () => {
      const mockSpawn = vi.mocked(spawn);
      const mockStdout = '{"totalQueries": 5, "queries": []}';
      const mockProcess = {
        stdout: {
          on: vi.fn((event, cb) => {
            if (event === 'data') cb(Buffer.from(mockStdout));
          }),
        },
        stderr: { on: vi.fn() },
        on: vi.fn((event, cb) => {
          if (event === 'close') cb(0);
        }),
      };
      mockSpawn.mockReturnValue(mockProcess as any);

      const result = await executeCommand(['pg-cli', 'extract', '--json'], {
        json: true,
      });

      expect(result.stdout).toBe(mockStdout);
      expect(JSON.parse(result.stdout)).toHaveProperty('totalQueries', 5);
    });
  });

  describe('Environment Variable Compatibility', () => {
    it('should respect PG_CLI_OUTPUT_VERSION environment variable', () => {
      process.env.PG_CLI_OUTPUT_VERSION = '0.9';
      const adapter = new OutputAdapter({});

      const mockData = {
        timestamp: '2025-01-10T10:00:00Z',
        totalQueries: 5,
        queries: [],
      };

      const output = adapter.adaptExtractionOutput(mockData);
      expect(output).toHaveProperty('total', 5); // Legacy format

      delete process.env.PG_CLI_OUTPUT_VERSION;
    });

    it('should respect PG_CLI_NO_PROGRESS environment variable', async () => {
      const adapter = new OutputAdapter({
        quiet: process.env.PG_CLI_NO_PROGRESS === '1',
      });

      process.env.PG_CLI_NO_PROGRESS = '1';

      const mockSpawn = vi.mocked(spawn);
      mockSpawn.mockReturnValue({
        stdout: { on: vi.fn() },
        stderr: { on: vi.fn() },
        on: vi.fn((event, cb) => {
          if (event === 'close') cb(0);
        }),
      } as any);

      await executeCommand(['pg-cli', 'extract']);

      expect(mockSpawn).toHaveBeenCalledWith(
        'pg-cli',
        ['extract'],
        expect.objectContaining({
          env: expect.objectContaining({
            PG_CLI_NO_PROGRESS: '1',
          }),
        }),
      );

      delete process.env.PG_CLI_NO_PROGRESS;
    });
  });

  describe('Output Writing Compatibility', () => {
    it('should write JSON to stdout when --json flag is used', async () => {
      const consoleSpy = vi.spyOn(console, 'log').mockImplementation(() => {});
      const adapter = new OutputAdapter({ json: true });

      const data = { test: 'data' };
      await adapter.writeOutput(data);

      expect(consoleSpy).toHaveBeenCalledWith(JSON.stringify(data, null, 2));
      consoleSpy.mockRestore();
    });

    it('should write to file when output path is specified', async () => {
      const mockWriteFile = vi.mocked(fs.writeFile);
      const adapter = new OutputAdapter({});

      const data = { test: 'data' };
      await adapter.writeOutput(data, 'output.json');

      expect(mockWriteFile).toHaveBeenCalledWith('output.json', JSON.stringify(data, null, 2));
    });
  });

  describe('Error Handling Compatibility', () => {
    it('should maintain consistent error output format', async () => {
      const mockSpawn = vi.mocked(spawn);
      const mockStderr = 'Error: Schema file not found';
      const mockProcess = {
        stdout: { on: vi.fn() },
        stderr: {
          on: vi.fn((event, cb) => {
            if (event === 'data') cb(Buffer.from(mockStderr));
          }),
        },
        on: vi.fn((event, cb) => {
          if (event === 'close') cb(1);
        }),
      };
      mockSpawn.mockReturnValue(mockProcess as any);

      const result = await executeCommand(['pg-cli', 'validate', '-s', 'missing.graphql']);

      expect(result.exitCode).toBe(1);
      expect(result.stderr).toBe(mockStderr);
    });
  });
});<|MERGE_RESOLUTION|>--- conflicted
+++ resolved
@@ -43,13 +43,8 @@
       expect(v09Output).not.toHaveProperty('stats');
     });
 
-<<<<<<< HEAD
-    it('should handle transformation output versioning', async () => { namePattern: { template: '${queryName}', version: 'V1' },
-      const mockData = { namePattern: { template: '${queryName}', version: 'V1' },
-=======
     it('should handle transformation output versioning', async () => {
       const mockData = {
->>>>>>> 6c03137c
         timestamp: '2025-01-10T10:00:00Z',
         totalTransformed: 3,
         transformations: [
