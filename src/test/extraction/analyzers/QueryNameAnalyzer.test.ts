import { describe, it, expect, beforeEach, vi } from 'vitest';
import { QueryNameAnalyzer } from '../../../core/extraction/analyzers/QueryNameAnalyzer.js';
import { ExtractionContext } from '../../../core/extraction/engine/ExtractionContext.js';
import { ExtractedQuery, QueryContext } from '../../../core/extraction/types/index.js';
import { logger } from '../../../utils/logger.js';

vi.mock('../../../utils/logger', () => ({
  logger: {
    debug: vi.fn(),
    info: vi.fn(),
    warn: vi.fn(),
    error: vi.fn(),
  },
}));

describe('QueryNameAnalyzer', () => {
  let analyzer: QueryNameAnalyzer;
  let mockContext: any;
  let mockNamingService: any;

  beforeEach(() => {
    vi.clearAllMocks();

    mockNamingService = {
      processQueries: vi.fn((queries) => queries.map((q: any) => ({ ...q, namePattern: null }))),
    };

    mockContext = {
      getQueryNamingService: vi.fn().mockReturnValue(mockNamingService),
    } as any;

    analyzer = new QueryNameAnalyzer(mockContext);
  });

  describe('analyze', () => {
    it('should process queries through naming service', async () => {
      const queries: ExtractedQuery[] = [
        {
          id: '1',
          name: 'query1',
          content: 'query GetUser { user { id } }',
          type: 'query',
          filePath: '/src/queries.ts',
          location: { line: 1, column: 1, file: '/Users/balkhalil/gd/demo/pg-migration-620/src/test/extraction/analyzers/QueryNameAnalyzer.test.ts' },
          hash: 'hash1',
        },
      ];

      await analyzer.analyze(queries);

      expect(mockNamingService.processQueries).toHaveBeenCalledWith(queries);
    });

    it('should enhance query names when no pattern and no name', async () => {
      const queries: ExtractedQuery[] = [
        {
          id: '1',
          name: undefined,
          content: 'query GetUser { user { id } }',
          type: 'query',
          filePath: '/src/queries.ts',
          location: { line: 1, column: 1, file: '/Users/balkhalil/gd/demo/pg-migration-620/src/test/extraction/analyzers/QueryNameAnalyzer.test.ts' },
          hash: 'hash1',
        },
      ];

      mockNamingService.processQueries.mockReturnValueOnce([
        { ...queries[0], namePattern: null, name: undefined },
      ]);

      const result = await analyzer.analyze(queries);

      expect(result[0].name).toBe('GetUser');
      expect(logger.debug).toHaveBeenCalledWith("Enhanced static query name to 'GetUser'");
    });

    it('should not enhance names that already have patterns', async () => {
      const queries: ExtractedQuery[] = [
        {
          id: '1',
          name: undefined,
          content: 'query { user { id } }',
          type: 'query',
          filePath: '/src/queries.ts',
          location: { line: 1, column: 1, file: '/Users/balkhalil/gd/demo/pg-migration-620/src/test/extraction/analyzers/QueryNameAnalyzer.test.ts' },
          hash: 'hash1',
        },
      ];

      mockNamingService.processQueries.mockReturnValueOnce([
        { ...queries[0], namePattern: 'getUserQuery', name: undefined },
      ]);

      const result = await analyzer.analyze(queries);

      expect(result[0].name).toBeUndefined();
      expect(logger.debug).not.toHaveBeenCalled();
    });
  });

  describe('enhanceQueryName', () => {
    it('should keep existing good names', async () => {
      const queries: ExtractedQuery[] = [
        {
          id: '1',
          name: 'ExistingGoodName',
          content: 'query { user { id } }',
          type: 'query',
          filePath: '/src/queries.ts',
          location: { line: 1, column: 1, file: '/Users/balkhalil/gd/demo/pg-migration-620/src/test/extraction/analyzers/QueryNameAnalyzer.test.ts' },
          hash: 'hash1',
        },
      ];

      mockNamingService.processQueries.mockReturnValueOnce([{ ...queries[0], namePattern: null }]);

      const result = await analyzer.analyze(queries);
      expect(result[0].name).toBe('ExistingGoodName');
    });

    it('should replace poor names starting with $', async () => {
      const queries: ExtractedQuery[] = [
        {
          id: '1',
          name: '$badName',
          content: 'query GetUser { user { id } }',
          type: 'query',
          filePath: '/src/queries.ts',
          location: { line: 1, column: 1, file: '/Users/balkhalil/gd/demo/pg-migration-620/src/test/extraction/analyzers/QueryNameAnalyzer.test.ts' },
          hash: 'hash1',
        },
      ];

      mockNamingService.processQueries.mockReturnValueOnce([{ ...queries[0], namePattern: null }]);

      const result = await analyzer.analyze(queries);
      expect(result[0].name).toBe('GetUser');
    });

    it('should replace "unnamed" names', async () => {
      const queries: ExtractedQuery[] = [
        {
          id: '1',
          name: 'unnamed',
          content: 'mutation CreateUser { createUser { id } }',
          type: 'mutation',
          filePath: '/src/mutations.ts',
          location: { line: 1, column: 1, file: '/Users/balkhalil/gd/demo/pg-migration-620/src/test/extraction/analyzers/QueryNameAnalyzer.test.ts' },
          hash: 'hash1',
        },
      ];

      mockNamingService.processQueries.mockReturnValueOnce([{ ...queries[0], namePattern: null }]);

      const result = await analyzer.analyze(queries);
      expect(result[0].name).toBe('CreateUser');
    });
  });

  describe('extractNameFromContent', () => {
    const testCases = [
      {
        content: 'query GetUser { user { id } }',
        expectedName: 'GetUser',
        type: 'query',
      },
      {
        content: 'mutation CreateUser($input: UserInput!) { createUser(input: $input) { id } }',
        expectedName: 'CreateUser',
        type: 'mutation',
      },
      {
        content: 'subscription OnUserUpdate { userUpdated { id } }',
        expectedName: 'OnUserUpdate',
        type: 'subscription',
      },
      {
        content: 'fragment UserFields on User { id name email }',
        expectedName: 'UserFields',
        type: 'fragment',
      },
      {
        content: '{ user { id } }', // Anonymous query
        expectedName: undefined,
        type: 'query',
      },
      {
        content: `
          # Comment before
          query GetUserWithComments {
            user {
              id
            }
          }
        `,
        expectedName: 'GetUserWithComments',
        type: 'query',
      },
    ];

    testCases.forEach(({ content, expectedName, type }) => {
      it(`should extract name from ${type} content`, async () => {
        const queries: ExtractedQuery[] = [
          {
            id: '1',
            name: undefined,
            content,
            type,
            filePath: '/src/queries.ts',
            location: { line: 1, column: 1, file: '/Users/balkhalil/gd/demo/pg-migration-620/src/test/extraction/analyzers/QueryNameAnalyzer.test.ts' },
            hash: 'hash1',
          },
        ];

        mockNamingService.processQueries.mockReturnValueOnce([
          { ...queries[0], namePattern: null },
        ]);

        const result = await analyzer.analyze(queries);

        if (expectedName) {
          expect(result[0].name).toBe(expectedName);
        } else {
          expect(result[0].name).toBeUndefined();
        }
      });
    });
  });

  describe('inferNameFromContext', () => {
    it('should infer name from function name', async () => {
      const context: QueryContext = {
        functionName: 'getUserData',
      };

      const queries: ExtractedQuery[] = [
        {
          id: '1',
          name: undefined,
          content: '{ user { id } }',
          type: 'query',
          context,
          filePath: '/src/queries.ts',
          location: { line: 1, column: 1, file: '/Users/balkhalil/gd/demo/pg-migration-620/src/test/extraction/analyzers/QueryNameAnalyzer.test.ts' },
          hash: 'hash1',
        },
      ];

      mockNamingService.processQueries.mockReturnValueOnce([{ ...queries[0], namePattern: null }]);

      const result = await analyzer.analyze(queries);
      expect(result[0].name).toBe('GetUserData');
    });

    it('should infer name from component name', async () => {
      const context: QueryContext = {
        componentName: 'UserProfile',
      };

      const queries: ExtractedQuery[] = [
        {
          id: '1',
          name: undefined,
          content: '{ user { id } }',
          type: 'query',
          context,
          filePath: '/src/components/UserProfile.tsx',
          location: { line: 1, column: 1, file: '/Users/balkhalil/gd/demo/pg-migration-620/src/test/extraction/analyzers/QueryNameAnalyzer.test.ts' },
          hash: 'hash1',
        },
      ];

      mockNamingService.processQueries.mockReturnValueOnce([{ ...queries[0], namePattern: null }]);

      const result = await analyzer.analyze(queries);
      expect(result[0].name).toBe('UserProfileQuery');
    });

    it('should infer name from export name', async () => {
      const context: QueryContext = {
        exportName: 'USER_QUERY',
      };

      const queries: ExtractedQuery[] = [
        {
          id: '1',
          name: undefined,
          content: '{ user { id } }',
          type: 'query',
          context,
          filePath: '/src/queries.ts',
          location: { line: 1, column: 1, file: '/Users/balkhalil/gd/demo/pg-migration-620/src/test/extraction/analyzers/QueryNameAnalyzer.test.ts' },
          hash: 'hash1',
        },
      ];

      mockNamingService.processQueries.mockReturnValueOnce([{ ...queries[0], namePattern: null }]);

      const result = await analyzer.analyze(queries);
      expect(result[0].name).toBe('USER_QUERY');
    });
  });

  describe('inferNameFromPath', () => {
    it('should infer name from file path', async () => {
      const queries: ExtractedQuery[] = [
        {
          id: '1',
          name: undefined,
          content: '{ user { id } }',
          type: 'query',
          filePath: '/src/UserProfile.tsx',
          location: { line: 1, column: 1, file: '/Users/balkhalil/gd/demo/pg-migration-620/src/test/extraction/analyzers/QueryNameAnalyzer.test.ts' },
          hash: 'hash1',
        },
      ];

      mockNamingService.processQueries.mockReturnValueOnce([{ ...queries[0], namePattern: null }]);

      const result = await analyzer.analyze(queries);
      expect(result[0].name).toBe('QueryUserProfile');
    });

    it('should skip generic file names', async () => {
      const genericNames = ['index', 'queries', 'graphql'];

      for (const genericName of genericNames) {
        const queries: ExtractedQuery[] = [
          {
            id: '1',
            name: undefined,
            content: '{ user { id } }',
            type: 'query',
            filePath: `/src/${genericName}.ts`,
            location: { line: 1, column: 1, file: '/Users/balkhalil/gd/demo/pg-migration-620/src/test/extraction/analyzers/QueryNameAnalyzer.test.ts' },
            hash: 'hash1',
          },
        ];

        mockNamingService.processQueries.mockReturnValueOnce([
          { ...queries[0], namePattern: null },
        ]);

        const result = await analyzer.analyze(queries);
        expect(result[0].name).toBeUndefined();
      }
    });
  });

  describe('formatName', () => {
    it('should format names correctly', async () => {
      const testCases = [
        {
          baseName: 'getUserQuery',
          type: 'query',
          expected: 'GetUserQuery',
        },
        {
          baseName: 'createUserMutation',
          type: 'mutation',
          expected: 'CreateUserMutation',
        },
        {
          baseName: 'userProfile',
          type: 'query',
          expected: 'QueryUserProfile',
        },
        {
          baseName: 'UserFragment',
          type: 'fragment',
          expected: 'UserFragment',
        },
      ];

      for (const { baseName, type, expected } of testCases) {
        const queries: ExtractedQuery[] = [
          {
            id: '1',
            name: undefined,
            content: '{ user { id } }',
            type,
            context: { functionName: baseName },
            filePath: '/src/queries.ts',
            location: { line: 1, column: 1, file: '/Users/balkhalil/gd/demo/pg-migration-620/src/test/extraction/analyzers/QueryNameAnalyzer.test.ts' },
            hash: 'hash1',
          },
        ];

        mockNamingService.processQueries.mockReturnValueOnce([
          { ...queries[0], namePattern: null },
        ]);

        const result = await analyzer.analyze(queries);
        expect(result[0].name).toBe(expected);
      }
    });
  });

<<<<<<< HEAD
  describe('validateOperation and analyzeOperation', () => { namePattern: { template: '${queryName}', version: 'V1' },
    it('should validate operations', () => { namePattern: { template: '${queryName}', version: 'V1' },
=======
  describe('validateOperation and analyzeOperation', () => {
    it('should validate operations', () => {
>>>>>>> 6c03137c
      const operation = { query: 'test' };
      expect(analyzer.validateOperation(operation)).toBe(true);
    });

<<<<<<< HEAD
    it('should analyze operations', () => { namePattern: { template: '${queryName}', version: 'V1' },
      const operation = { namePattern: { template: '${queryName}', version: 'V1' }, query: 'test' };
=======
    it('should analyze operations', () => {
      const operation = { query: 'test' };
>>>>>>> 6c03137c
      expect(analyzer.analyzeOperation(operation)).toEqual({ valid: true });
    });
  });
});<|MERGE_RESOLUTION|>--- conflicted
+++ resolved
@@ -396,24 +396,14 @@
     });
   });
 
-<<<<<<< HEAD
-  describe('validateOperation and analyzeOperation', () => { namePattern: { template: '${queryName}', version: 'V1' },
-    it('should validate operations', () => { namePattern: { template: '${queryName}', version: 'V1' },
-=======
   describe('validateOperation and analyzeOperation', () => {
     it('should validate operations', () => {
->>>>>>> 6c03137c
       const operation = { query: 'test' };
       expect(analyzer.validateOperation(operation)).toBe(true);
     });
 
-<<<<<<< HEAD
-    it('should analyze operations', () => { namePattern: { template: '${queryName}', version: 'V1' },
-      const operation = { namePattern: { template: '${queryName}', version: 'V1' }, query: 'test' };
-=======
     it('should analyze operations', () => {
       const operation = { query: 'test' };
->>>>>>> 6c03137c
       expect(analyzer.analyzeOperation(operation)).toEqual({ valid: true });
     });
   });
