--- conflicted
+++ resolved
@@ -37,13 +37,6 @@
     const breaking: any[] = [];
     const deprecated: any[] = [];
     
-<<<<<<< HEAD
-    if (oldSchema.includes('logoUrl') && !newSchema.includes('logoUrl')) {
-      breaking.push({ field: 'logoUrl', type: 'field_removed' });
-      deprecated.push({ field: 'logoUrl', replacement: 'profile.logoUrl' });
-    }
-    
-=======
     // Check for @deprecated annotations in old schema
     const deprecatedMatches = oldSchema.match(/@deprecated/g);
     if (deprecatedMatches) {
@@ -55,7 +48,6 @@
       breaking.push({ field: 'logoUrl', type: 'field_removed' });
     }
     
->>>>>>> 7b990908
     return { breaking, deprecated };
   }
 
