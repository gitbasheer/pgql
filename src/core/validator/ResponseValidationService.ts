// @ts-nocheck
import { logger } from '../../utils/logger';
import { ResolvedQuery } from '../extraction/types/query.types';
import { ExtractedQuery, TestParams } from '../../types/pgql.types';
import {
  ResponseValidationConfig,
  EndpointConfig,
  ValidationReport,
  ComparisonResult,
  AlignmentFunction,
  ABTestConfig
} from './types';
import { ResponseCaptureService } from './ResponseCaptureService';
import { ResponseComparator, IgnorePattern, ExpectedDifference } from './ResponseComparator';
import { AlignmentGenerator } from './AlignmentGenerator';
import { ABTestingFramework } from './ABTestingFramework';
import { ResponseStorage } from './ResponseStorage';
import { ValidationReportGenerator } from './ValidationReportGenerator';
import { ApolloClient, InMemoryCache, HttpLink, gql } from '@apollo/client';
import { parse, DocumentNode } from 'graphql';
import * as yaml from 'js-yaml';
import { promises as fs } from 'fs';
import { GraphQLClient } from '../testing/GraphQLClient';
import { GoDaddyAPI } from '../testing/GoDaddyAPI';

export class ResponseValidationService {
  private captureService: ResponseCaptureService;
  private comparator: ResponseComparator;
  private alignmentGenerator: AlignmentGenerator;
  private abTestingFramework: ABTestingFramework;
  private storage: ResponseStorage;
  private reportGenerator: ValidationReportGenerator;

  constructor(private config: ResponseValidationConfig) {
    this.captureService = new ResponseCaptureService(
      config.endpoints,
      {
        maxConcurrency: config.capture.maxConcurrency,
        timeout: config.capture.timeout,
        variableGeneration: config.capture.variableGeneration
      }
    );

    // Initialize comparator with ignore patterns and expected differences
    const comparatorOptions: any = {
      strict: config.comparison.strict,
      ignorePaths: config.comparison.ignorePaths,
      customComparators: config.comparison.customComparators
    };

    // Add ignore patterns if provided
    if (config.validation?.ignorePatterns) {
      comparatorOptions.ignorePatterns = config.validation.ignorePatterns;
    }

    // Add expected differences if provided
    if (config.validation?.expectedDifferences) {
      comparatorOptions.expectedDifferences = config.validation.expectedDifferences;
    }

    this.comparator = new ResponseComparator(comparatorOptions);

    this.alignmentGenerator = new AlignmentGenerator(config.alignment);

    this.abTestingFramework = new ABTestingFramework({
      defaultSplit: config.abTesting?.defaultSplit,
      monitoring: config.abTesting?.monitoring
    });

    this.storage = new ResponseStorage(config.storage);

    this.reportGenerator = new ValidationReportGenerator({
      outputDir: config.reporting?.outputDir || './validation-reports',
      formats: config.reporting?.formats || ['html', 'markdown', 'json'],
      includeDiffs: config.reporting?.includeDiffs
    });
  }

  /**
   * Load configuration from YAML file
   */
  static async fromConfigFile(configPath: string): Promise<ResponseValidationService> {
    const configContent = await fs.readFile(configPath, 'utf-8');
    const config = yaml.load(configContent) as any;

    // Transform YAML config to ResponseValidationConfig
    const validationConfig: ResponseValidationConfig = {
      endpoints: config.endpoints || [],
      capture: config.capture || {
        parallel: true,
        maxConcurrency: 10,
        timeout: 30000
      },
      comparison: {
        strict: config.comparison?.strict || config.validation?.strict || false,
        ignorePaths: config.comparison?.ignorePaths || config.validation?.ignorePaths,
        customComparators: this.parseCustomComparators(config.comparison?.customComparators || config.validation?.customComparators)
      },
      validation: {
        ignorePatterns: config.validation?.ignorePatterns?.map((p: any) => ({
          path: p.path.startsWith('/') && p.path.endsWith('/')
            ? new RegExp(p.path.slice(1, -1))
            : p.path,
          reason: p.reason,
          type: p.type
        } as IgnorePattern)),
        expectedDifferences: config.validation?.expectedDifferences as ExpectedDifference[]
      },
      alignment: config.alignment || {
        strict: false,
        preserveNulls: true,
        preserveOrder: false
      },
      storage: config.storage || {
        type: 'file',
        path: './validation-storage'
      },
      abTesting: config.abTesting,
      reporting: config.reporting
    };

    return new ResponseValidationService(validationConfig);
  }

  /**
   * Parse custom comparators from YAML configuration
   */
  private static parseCustomComparators(yamlComparators: any): Record<string, any> | undefined {
    if (!yamlComparators) return undefined;

    const result: Record<string, any> = {};

    for (const [path, value] of Object.entries(yamlComparators)) {
      if (typeof value === 'string') {
        // Legacy format: warn and skip
        logger.warn(`Embedded JavaScript functions are no longer supported for path '${path}'. Please use a predefined comparator type instead.`);
        continue;
      } else if (typeof value === 'object' && value !== null) {
        // New format: { type: 'date-tolerance', options: { tolerance: 60000 } }
        result[path] = value;
      } else {
        logger.warn(`Invalid comparator configuration for path '${path}'`);
      }
    }

    return Object.keys(result).length > 0 ? result : undefined;
  }

  /**
   * Full validation pipeline
   */
  async validateTransformation(
    baselineQueries: ResolvedQuery[],
    transformedQueries: ResolvedQuery[],
    options: {
      endpoint?: EndpointConfig;
      generateAlignments?: boolean;
      setupABTest?: boolean;
      saveReport?: boolean;
    } = {}
  ): Promise<ValidationReport> {
    logger.info(`Starting validation for ${baselineQueries.length} queries`);

    // Step 1: Capture baseline responses
    logger.info('Capturing baseline responses...');
    const baselineResponses = await this.captureService.captureBaseline(
      baselineQueries,
      options.endpoint
    );

    // Store baseline responses
    for (const [queryId, response] of baselineResponses.responses) {
      await this.storage.store(response);
    }

    // Step 2: Capture transformed responses
    logger.info('Capturing transformed responses...');
    const transformedResponses = await this.captureService.captureTransformed(
      transformedQueries,
      options.endpoint
    );

    // Store transformed responses
    for (const [queryId, response] of transformedResponses.responses) {
      await this.storage.store(response);
    }

    // Step 3: Compare responses
    logger.info('Comparing responses...');
    const comparisons: ComparisonResult[] = [];
    const missingResponses: string[] = [];

    for (const queryId of baselineResponses.responses.keys()) {
      const baseline = baselineResponses.responses.get(queryId);
      const transformed = transformedResponses.responses.get(queryId);

      if (baseline && transformed) {
        const comparison = this.comparator.compare(baseline, transformed);
        comparisons.push(comparison);
      } else {
        // Track missing responses properly
        missingResponses.push(queryId);
        logger.error(`Missing responses for query ${queryId} - baseline: ${!!baseline}, transformed: ${!!transformed}`);

        // Add a comparison result indicating failure
        comparisons.push({
          queryId,
          operationName: baseline?.operationName || 'Unknown',
          identical: false,
          similarity: 0,
          differences: [{
            path: 'response',
            type: 'missing-field',
            baseline: baseline ? 'present' : 'missing',
            transformed: transformed ? 'present' : 'missing',
            severity: 'critical',
            description: baseline ? 'Transformed response is missing' : 'Baseline response is missing',
            fixable: false
          }],
          breakingChanges: [{
            type: 'response-missing',
            path: 'response',
            description: `Query ${queryId} response is missing`,
            impact: 'critical',
            migrationStrategy: 'Ensure query can be executed successfully'
          }],
          performanceImpact: {
            latencyChange: 0,
            sizeChange: 0,
            recommendation: 'Cannot compare performance - response missing'
          },
          recommendation: 'unsafe'
        });
      }
    }

    // Step 4: Generate alignments if requested
    let alignments: AlignmentFunction[] = [];
    if (options.generateAlignments) {
      logger.info('Generating alignment functions...');
      alignments = await this.generateAlignments(comparisons);
    }

    // Step 5: Setup A/B test if requested
    let abTestConfig: ABTestConfig | undefined;
    if (options.setupABTest) {
      logger.info('Setting up A/B test...');
      abTestConfig = await this.setupABTest(comparisons);
    }

    // Step 6: Generate report with missing response info
    const report = await this.reportGenerator.generateFullReport(
      comparisons,
      alignments,
      abTestConfig
    );

    // Add missing responses to report summary
    if (missingResponses.length > 0) {
      (report as any).missingResponses = missingResponses;
      report.summary.safeToMigrate = false;
    }

    // Step 7: Store report
    if (options.saveReport !== false) {
      await this.storage.storeReport(report);
    }

    logger.info(`Validation complete. Safe to migrate: ${report.summary.safeToMigrate}`);

    return report;
  }

  /**
   * Capture only baseline responses
   */
  async captureBaseline(
    queries: ResolvedQuery[],
    endpoint?: EndpointConfig
  ): Promise<void> {
    const responses = await this.captureService.captureBaseline(queries, endpoint);

    for (const [queryId, response] of responses.responses) {
      await this.storage.store(response);
    }

    logger.info(`Captured and stored ${responses.responses.size} baseline responses`);
  }

  /**
   * Compare previously captured responses
   */
  async compareStoredResponses(queryIds: string[]): Promise<ComparisonResult[]> {
    const comparisons: ComparisonResult[] = [];
    const missingResponses: { queryId: string; baseline: boolean; transformed: boolean }[] = [];

    for (const queryId of queryIds) {
      const baseline = await this.storage.retrieve(queryId, 'baseline');
      const transformed = await this.storage.retrieve(queryId, 'transformed');

      if (baseline && transformed) {
        const comparison = this.comparator.compare(baseline, transformed);
        comparisons.push(comparison);
      } else {
        // Track missing responses with details
        missingResponses.push({
          queryId,
          baseline: !!baseline,
          transformed: !!transformed
        });

        logger.error(`Missing responses for query ${queryId} - baseline: ${!!baseline}, transformed: ${!!transformed}`);

        // Add a failed comparison for missing responses
        comparisons.push({
          queryId,
          operationName: baseline?.operationName || transformed?.operationName || 'Unknown',
          identical: false,
          similarity: 0,
          differences: [{
            path: 'response',
            type: 'missing-field',
            baseline: baseline ? 'present' : 'missing',
            transformed: transformed ? 'present' : 'missing',
            severity: 'critical',
            description: `Response missing: baseline=${!!baseline}, transformed=${!!transformed}`,
            fixable: false
          }],
          breakingChanges: [{
            type: 'response-missing',
            path: 'response',
            description: `Cannot compare - ${!baseline ? 'baseline' : 'transformed'} response is missing`,
            impact: 'critical',
            migrationStrategy: 'Capture missing response before comparison'
          }],
          performanceImpact: {
            latencyChange: 0,
            sizeChange: 0,
            recommendation: 'Cannot measure performance - response missing'
          },
          recommendation: 'unsafe'
        });
      }
    }

    // Log summary of missing responses
    if (missingResponses.length > 0) {
      logger.error(`Found ${missingResponses.length} queries with missing responses:`, missingResponses);
    }

    return comparisons;
  }

  /**
   * Generate alignments for queries with differences
   */
  async generateAlignments(comparisons: ComparisonResult[]): Promise<AlignmentFunction[]> {
    const alignments: AlignmentFunction[] = [];

    for (const comparison of comparisons) {
      if (!comparison.identical && comparison.differences.length > 0) {
        const fixableDifferences = comparison.differences.filter(d => d.fixable);

        if (fixableDifferences.length > 0) {
          const alignment = this.alignmentGenerator.generateAlignmentFunction(
            comparison.queryId,
            fixableDifferences
          );
          alignments.push(alignment);

          // Store alignment
          await this.storage.storeAlignment(alignment);
        }
      }
    }

    logger.info(`Generated ${alignments.length} alignment functions`);
    return alignments;
  }

  /**
   * Setup A/B test based on validation results
   */
  async setupABTest(comparisons: ComparisonResult[]): Promise<ABTestConfig> {
    // Determine initial split based on risk
    const breakingChanges = comparisons.flatMap(c => c.breakingChanges).length;
    const avgSimilarity = comparisons.reduce((sum, c) => sum + c.similarity, 0) / comparisons.length;

    let initialSplit = 10; // Default 10%
    if (breakingChanges === 0 && avgSimilarity > 0.98) {
      initialSplit = 25; // Low risk, start higher
    } else if (breakingChanges > 0) {
      initialSplit = 1; // High risk, start very low
    }

    const config = await this.abTestingFramework.createTest({
      name: `GraphQL Migration Test - ${new Date().toISOString()}`,
      splitPercentage: initialSplit,
      targetQueries: comparisons.map(c => c.queryId),
      rolloutStrategy: {
        type: 'gradual',
        stages: this.getCustomRolloutStages(breakingChanges, avgSimilarity)
      }
    });

    // Register rollback handler
    this.abTestingFramework.registerRollbackHandler(config.id, async () => {
      logger.error('A/B test rollback triggered - reverting to baseline queries');
      // In production, implement actual rollback logic
    });

    return config;
  }

  /**
   * Get validation summary for PR
   */
  async generatePRSummary(reportId: string): Promise<string> {
    const report = await this.storage.retrieveReport(reportId);
    if (!report) {
      throw new Error(`Report ${reportId} not found`);
    }

    return this.reportGenerator.generatePRSummary(report);
  }

  /**
   * Get CI/CD validation result
   */
  async getCIValidation(reportId: string): Promise<{
    passed: boolean;
    message: string;
    details: Record<string, any>;
  }> {
    const report = await this.storage.retrieveReport(reportId);
    if (!report) {
      throw new Error(`Report ${reportId} not found`);
    }

    return this.reportGenerator.generateCIReport(report);
  }

  /**
   * Export validation data
   */
  async exportValidationData(outputPath: string): Promise<void> {
    await this.storage.exportData(outputPath);
  }

  /**
   * Import validation data
   */
  async importValidationData(inputPath: string): Promise<void> {
    await this.storage.importData(inputPath);
  }

  /**
   * Clean up old validation data
   */
  async cleanup(olderThan?: Date): Promise<number> {
    return await this.storage.cleanup(olderThan);
  }

  /**
   * Add runtime ignore pattern
   */
  addIgnorePattern(pattern: IgnorePattern): void {
    this.comparator.addIgnorePattern(pattern);
  }

  /**
   * Add runtime expected difference
   */
  addExpectedDifference(expected: ExpectedDifference): void {
    this.comparator.addExpectedDifference(expected);
  }

  /**
   * Get current comparison configuration
   */
  getComparisonConfig(): {
    ignorePatterns: IgnorePattern[];
    expectedDifferences: ExpectedDifference[];
  } {
    return this.comparator.getConfiguration();
  }

  /**
   * Get custom rollout stages based on risk
   */
  private getCustomRolloutStages(breakingChanges: number, avgSimilarity: number) {
    if (breakingChanges > 0) {
      // Very conservative rollout for breaking changes
      return [
        { percentage: 0.1, duration: '30m', criteria: { minSuccessRate: 0.999, maxErrorRate: 0.001, minSampleSize: 100 } },
        { percentage: 1, duration: '2h', criteria: { minSuccessRate: 0.99, maxErrorRate: 0.01, minSampleSize: 1000 } },
        { percentage: 5, duration: '6h', criteria: { minSuccessRate: 0.99, maxErrorRate: 0.01, minSampleSize: 5000 } },
        { percentage: 10, duration: '24h', criteria: { minSuccessRate: 0.99, maxErrorRate: 0.01, minSampleSize: 10000 } },
        { percentage: 25, duration: '48h', criteria: { minSuccessRate: 0.99, maxErrorRate: 0.01, minSampleSize: 25000 } }
      ];
    } else if (avgSimilarity > 0.98) {
      // Faster rollout for low risk
      return [
        { percentage: 10, duration: '30m', criteria: { minSuccessRate: 0.98, maxErrorRate: 0.02, minSampleSize: 100 } },
        { percentage: 25, duration: '1h', criteria: { minSuccessRate: 0.98, maxErrorRate: 0.02, minSampleSize: 500 } },
        { percentage: 50, duration: '2h', criteria: { minSuccessRate: 0.98, maxErrorRate: 0.02, minSampleSize: 2500 } },
        { percentage: 100, duration: '4h', criteria: { minSuccessRate: 0.98, maxErrorRate: 0.02, minSampleSize: 5000 } }
      ];
    } else {
      // Standard rollout
      return undefined; // Use default stages
    }
  }

  /**
   * Destroy all services and clean up resources
   */
  async destroy(): Promise<void> {
    this.captureService.destroy();
    await this.storage.close();
  }

  /**
   * Build dynamic variables from testing account using GoDaddyAPI
   */
  async buildVariables(queryAst: DocumentNode | string, testingAccount?: any): Promise<Record<string, any>> {
    const ast = typeof queryAst === 'string' ? parse(queryAst) : queryAst;
    const variables: Record<string, any> = {};
    
    // Extract variable definitions from AST
    const queryDef = ast.definitions.find(d => d.kind === 'OperationDefinition');
    if (!queryDef || queryDef.kind !== 'OperationDefinition') {
      return variables;
    }
    
    const variableDefinitions = queryDef.variableDefinitions || [];
    
    // If no testing account provided, try to fetch real data using GoDaddyAPI
    let realTestingAccount = testingAccount;
    if (!realTestingAccount) {
      try {
        const godaddyAPI = new GoDaddyAPI();
        const ventures = await godaddyAPI.getVentures();
        realTestingAccount = ventures.user;
      } catch (error) {
        logger.warn('Failed to fetch real testing account data:', error);
        realTestingAccount = { id: 'test-uuid', ventures: [], projects: [] };
      }
    }
    
    for (const varDef of variableDefinitions) {
      const varName = varDef.variable.name.value;
      const varType = this.getTypeString(varDef.type);
      
      // Map common patterns with real data
      if (varName === 'ventureId' && realTestingAccount.ventures?.length > 0) {
        variables[varName] = realTestingAccount.ventures[0].id;
      } else if (varName === 'domainName' && realTestingAccount.projects?.length > 0) {
        variables[varName] = realTestingAccount.projects[0].domain;
      } else if (varName === 'userId' || varName === 'accountId') {
        variables[varName] = realTestingAccount.id;
      } else if (varType.includes('UUID') || varType.includes('ID')) {
        // Use real ID if available, otherwise default
        variables[varName] = realTestingAccount.id || 'test-uuid';
      } else if (varType.includes('String')) {
        variables[varName] = 'test-string';
      } else if (varType.includes('Int')) {
        variables[varName] = 1;
      } else if (varType.includes('Boolean')) {
        variables[varName] = true;
      }
      
      // LLM_PLACEHOLDER: Use llm-ls to infer var values from code context
    }
    
    return variables;
  }

  private getTypeString(typeNode: any): string {
    if (typeNode.kind === 'NonNullType') {
      return this.getTypeString(typeNode.type) + '!';
    }
    if (typeNode.kind === 'ListType') {
      return '[' + this.getTypeString(typeNode.type) + ']';
    }
    if (typeNode.kind === 'NamedType') {
      return typeNode.name.value;
    }
    return 'Unknown';
  }

  /**
   * Test query on real API using GraphQLClient
   */
  async testOnRealApi(params: TestParams): Promise<any> {
<<<<<<< HEAD
    // EVENT_PLACEHOLDER: Publish to Event Bus instead of direct socket
    // e.g., await eventBusClient.publish({ 
    //   source: 'pgql.pipeline', 
    //   detailType: 'progress', 
    //   detail: { stage: 'testing', message: `Testing query ${params.query.name} on real API` } 
    // });
    
    const client = new ApolloClient({
      link: new HttpLink({
        uri: this.getEndpointUrl(params.query.endpoint),
        credentials: 'include',
        headers: { 
          'x-app-key': params.auth.appKey, 
          Cookie: params.auth.cookies 
        },
      }),
      cache: new InMemoryCache(),
=======
    const client = new GraphQLClient({
      endpoint: this.getEndpointUrl(params.query.endpoint),
      cookieString: params.auth.cookies,
      appKey: params.auth.appKey,
      baselineDir: './baselines'
>>>>>>> a6104b8d
    });
    
    const vars = await this.buildVariables(params.query.fullExpandedQuery, params.testingAccount);
    
    try {
      // Use GraphQLClient's query method with baseline saving
      const data = await client.query(params.query.fullExpandedQuery, vars, true);
      
      // Compare with baseline if it exists
      const comparison = await client.compareWithBaseline(
        params.query.fullExpandedQuery, 
        vars, 
        data
      );
      
<<<<<<< HEAD
      // EVENT_PLACEHOLDER: Publish test result
      // e.g., await eventBusClient.publish({ 
      //   source: 'pgql.pipeline', 
      //   detailType: 'progress', 
      //   detail: { stage: 'testing', message: `Test successful for ${params.query.name}` } 
      // });
=======
      if (comparison && !comparison.matches) {
        logger.warn(`Baseline comparison failed for ${params.query.name}:`, comparison.differences);
      }
>>>>>>> a6104b8d
      
      logger.info(`API test successful for ${params.query.name}`);
      return data;
    } catch (error) {
      // EVENT_PLACEHOLDER: Publish test error
      // e.g., await eventBusClient.publish({ 
      //   source: 'pgql.pipeline', 
      //   detailType: 'error', 
      //   detail: { stage: 'testing', message: `Test failed for ${params.query.name}: ${error.message}` } 
      // });
      
      logger.error('API Test Error:', error);
      throw error;
    }
  }

  private getEndpointUrl(endpoint: string): string {
    const rootDomain = process.env.ROOT_DOMAIN || 'example.com';
    
    if (endpoint === 'productGraph') {
      return `https://pg.api.${rootDomain}/v1/gql/customer`;
    } else if (endpoint === 'offerGraph') {
      return `https://og.api.${rootDomain}/v1/graphql`;
    }
    
    return `https://pg.api.${rootDomain}/v1/gql/customer`; // Default
  }

  /**
   * Validate query against schema
   */
  async validateAgainstSchema(query: string, endpoint: string): Promise<{ valid: boolean; errors: string[] }> {
    try {
      // In production, use graphql-inspector to validate
      // For now, basic validation
      const ast = parse(query);
      return { valid: true, errors: [] };
    } catch (error) {
      return { 
        valid: false, 
        errors: [error instanceof Error ? error.message : 'Invalid query'] 
      };
    }
  }
}<|MERGE_RESOLUTION|>--- conflicted
+++ resolved
@@ -593,7 +593,6 @@
    * Test query on real API using GraphQLClient
    */
   async testOnRealApi(params: TestParams): Promise<any> {
-<<<<<<< HEAD
     // EVENT_PLACEHOLDER: Publish to Event Bus instead of direct socket
     // e.g., await eventBusClient.publish({ 
     //   source: 'pgql.pipeline', 
@@ -601,23 +600,11 @@
     //   detail: { stage: 'testing', message: `Testing query ${params.query.name} on real API` } 
     // });
     
-    const client = new ApolloClient({
-      link: new HttpLink({
-        uri: this.getEndpointUrl(params.query.endpoint),
-        credentials: 'include',
-        headers: { 
-          'x-app-key': params.auth.appKey, 
-          Cookie: params.auth.cookies 
-        },
-      }),
-      cache: new InMemoryCache(),
-=======
     const client = new GraphQLClient({
       endpoint: this.getEndpointUrl(params.query.endpoint),
       cookieString: params.auth.cookies,
       appKey: params.auth.appKey,
       baselineDir: './baselines'
->>>>>>> a6104b8d
     });
     
     const vars = await this.buildVariables(params.query.fullExpandedQuery, params.testingAccount);
@@ -633,18 +620,16 @@
         data
       );
       
-<<<<<<< HEAD
+      if (comparison && !comparison.matches) {
+        logger.warn(`Baseline comparison failed for ${params.query.name}:`, comparison.differences);
+      }
+      
       // EVENT_PLACEHOLDER: Publish test result
       // e.g., await eventBusClient.publish({ 
       //   source: 'pgql.pipeline', 
       //   detailType: 'progress', 
       //   detail: { stage: 'testing', message: `Test successful for ${params.query.name}` } 
       // });
-=======
-      if (comparison && !comparison.matches) {
-        logger.warn(`Baseline comparison failed for ${params.query.name}:`, comparison.differences);
-      }
->>>>>>> a6104b8d
       
       logger.info(`API test successful for ${params.query.name}`);
       return data;
